/*
 *  Copyright 2015 Alexey Andreev.
 *
 *  Licensed under the Apache License, Version 2.0 (the "License");
 *  you may not use this file except in compliance with the License.
 *  You may obtain a copy of the License at
 *
 *       http://www.apache.org/licenses/LICENSE-2.0
 *
 *  Unless required by applicable law or agreed to in writing, software
 *  distributed under the License is distributed on an "AS IS" BASIS,
 *  WITHOUT WARRANTIES OR CONDITIONS OF ANY KIND, either express or implied.
 *  See the License for the specific language governing permissions and
 *  limitations under the License.
 */
package org.teavm.model.emit;

import org.teavm.model.BasicBlock;
import org.teavm.model.FieldReference;
import org.teavm.model.Incoming;
import org.teavm.model.MethodReference;
import org.teavm.model.Phi;
import org.teavm.model.PrimitiveType;
import org.teavm.model.ValueType;
import org.teavm.model.Variable;
import org.teavm.model.instructions.ArrayElementType;
import org.teavm.model.instructions.ArrayLengthInstruction;
import org.teavm.model.instructions.BinaryBranchingCondition;
import org.teavm.model.instructions.BinaryBranchingInstruction;
import org.teavm.model.instructions.BinaryInstruction;
import org.teavm.model.instructions.BinaryOperation;
import org.teavm.model.instructions.BranchingCondition;
import org.teavm.model.instructions.BranchingInstruction;
import org.teavm.model.instructions.CastInstruction;
import org.teavm.model.instructions.CastIntegerDirection;
import org.teavm.model.instructions.CastIntegerInstruction;
import org.teavm.model.instructions.CastNumberInstruction;
import org.teavm.model.instructions.CloneArrayInstruction;
import org.teavm.model.instructions.ExitInstruction;
import org.teavm.model.instructions.GetElementInstruction;
import org.teavm.model.instructions.GetFieldInstruction;
import org.teavm.model.instructions.IntegerSubtype;
import org.teavm.model.instructions.InvocationType;
import org.teavm.model.instructions.InvokeInstruction;
import org.teavm.model.instructions.IsInstanceInstruction;
import org.teavm.model.instructions.NumericOperandType;
import org.teavm.model.instructions.PutElementInstruction;
import org.teavm.model.instructions.PutFieldInstruction;
import org.teavm.model.instructions.RaiseInstruction;
import org.teavm.model.instructions.UnwrapArrayInstruction;

/**
 *
 * @author Alexey Andreev
 */
public class ValueEmitter {
    ProgramEmitter pe;
    BasicBlock block;
    Variable variable;
    ValueType type;

    ValueEmitter(ProgramEmitter programEmitter, BasicBlock block, Variable variable, ValueType type) {
        this.pe = programEmitter;
        this.block = block;
        this.variable = variable;
        this.type = type;
    }

    public ProgramEmitter getProgramEmitter() {
        return pe;
    }

    public BasicBlock getBlock() {
        return block;
    }

    public Variable getVariable() {
        return variable;
    }

    public ValueType getType() {
        return type;
    }

    public ValueEmitter getField(String name, ValueType type) {
        if (!(type instanceof ValueType.Object)) {
            throw new IllegalStateException("Can't get field of non-object type: " + type);
        }

        String className = ((ValueType.Object) type).getClassName();
        Variable var = pe.getProgram().createVariable();
        GetFieldInstruction insn = new GetFieldInstruction();
        insn.setField(new FieldReference(className, name));
        insn.setFieldType(type);
        insn.setReceiver(var);
        insn.setInstance(variable);
        pe.addInstruction(insn);
        return pe.var(var, type);
    }

    public ValueEmitter getField(String name, Class<?> type) {
        return getField(name, ValueType.parse(type));
    }

    public void setField(String name, ValueEmitter value) {
        if (!(type instanceof ValueType.Object)) {
            throw new IllegalStateException("Can't get field of non-object type: " + type);
        }

        String className = ((ValueType.Object) type).getClassName();
        PutFieldInstruction insn = new PutFieldInstruction();
        insn.setField(new FieldReference(className, name));
        insn.setFieldType(type);
        insn.setInstance(variable);
        insn.setValue(value.getVariable());
        pe.addInstruction(insn);
    }

    static class Pair {
        ValueEmitter first;
        ValueEmitter second;

        public Pair(ValueEmitter first, ValueEmitter second) {
            this.first = first;
            this.second = second;
        }
    }

    private Pair commonNumeric(ValueEmitter other) {
        if (!(type instanceof ValueType.Primitive)) {
            throw new IllegalArgumentException("First argument is not a primitive: " + type);
        }
        if (!(other.type instanceof ValueType.Primitive)) {
            throw new IllegalArgumentException("First argument is not a primitive: " + other.type);
        }

        PrimitiveType firstType = ((ValueType.Primitive) type).getKind();
        PrimitiveType secondType = ((ValueType.Primitive) other.type).getKind();

        if (firstType == PrimitiveType.BOOLEAN) {
            throw new IllegalArgumentException("First argument is not numeric: " + type);
        }
        if (secondType == PrimitiveType.BOOLEAN) {
            throw new IllegalArgumentException("Second argument is not numeric: " + other.type);
        }

        ValueEmitter a = this;
        ValueEmitter b = other;

        IntegerSubtype firstSubtype = convertToIntegerSubtype(firstType);
        if (firstSubtype != null) {
            a = castFromInteger(firstSubtype);
            firstType = PrimitiveType.INTEGER;
        }
        IntegerSubtype secondSubtype = convertToIntegerSubtype(secondType);
        if (secondSubtype != null) {
            b = castFromInteger(secondSubtype);
            secondType = PrimitiveType.INTEGER;
        }

        NumericOperandType firstNumeric = convertToNumeric(firstType);
        NumericOperandType secondNumeric = convertToNumeric(secondType);
        int commonIndex = Math.max(firstNumeric.ordinal(), secondNumeric.ordinal());
        NumericOperandType common = NumericOperandType.values()[commonIndex];
        ValueType commonType = ValueType.primitive(convertNumeric(common));

        if (firstNumeric != common) {
            CastNumberInstruction insn = new CastNumberInstruction(firstNumeric, common);
            insn.setValue(a.getVariable());
            a = pe.newVar(commonType);
            insn.setReceiver(a.getVariable());
            pe.addInstruction(insn);
        }
        if (secondNumeric != common) {
            CastNumberInstruction insn = new CastNumberInstruction(secondNumeric, common);
            insn.setValue(b.getVariable());
            b = pe.newVar(commonType);
            insn.setReceiver(b.getVariable());
            pe.addInstruction(insn);
        }

        return new Pair(a, b);
    }

    private ValueEmitter binary(BinaryOperation op, ValueEmitter other) {
        Pair pair = commonNumeric(other);
        return binaryOp(op, pair.first, pair.second, pair.first.type);
    }

    private ValueEmitter binaryOp(BinaryOperation op, ValueEmitter a, ValueEmitter b, ValueType type) {
        Variable var = pe.getProgram().createVariable();
        PrimitiveType common = ((ValueType.Primitive) a.type).getKind();

        BinaryInstruction insn = new BinaryInstruction(op, convertToNumeric(common));
        insn.setFirstOperand(a.getVariable());
        insn.setSecondOperand(b.getVariable());
        insn.setReceiver(var);
        pe.addInstruction(insn);
        return pe.var(var, type);
    }

    private IntegerSubtype convertToIntegerSubtype(PrimitiveType type) {
        switch (type) {
            case BYTE:
                return IntegerSubtype.BYTE;
            case SHORT:
                return IntegerSubtype.SHORT;
            case CHARACTER:
                return IntegerSubtype.CHARACTER;
            default:
                break;
        }
        return null;
    }

    private NumericOperandType convertToNumeric(PrimitiveType type) {
        switch (type) {
            case BYTE:
            case SHORT:
            case CHARACTER:
            case INTEGER:
                return NumericOperandType.INT;
            case LONG:
                return NumericOperandType.LONG;
            case FLOAT:
                return NumericOperandType.FLOAT;
            case DOUBLE:
                return NumericOperandType.DOUBLE;
            default:
                break;
        }
        throw new AssertionError("Unexpected type: " + type);
    }

    private PrimitiveType convertNumeric(NumericOperandType type) {
        switch (type) {
            case INT:
                return PrimitiveType.INTEGER;
            case LONG:
                return PrimitiveType.LONG;
            case FLOAT:
                return PrimitiveType.FLOAT;
            case DOUBLE:
                return PrimitiveType.DOUBLE;
            default:
                break;
        }
        throw new AssertionError("Unknown type: " + type);
    }

    public ValueEmitter add(ValueEmitter other) {
        return binary(BinaryOperation.ADD, other);
    }

    public ValueEmitter add(int value) {
        return binary(BinaryOperation.ADD, pe.constant(value));
    }

    public ValueEmitter sub(ValueEmitter other) {
        return binary(BinaryOperation.SUBTRACT, other);
    }

    public ValueEmitter sub(int value) {
        return binary(BinaryOperation.SUBTRACT, pe.constant(value));
    }

    public ValueEmitter mul(ValueEmitter other) {
        return binary(BinaryOperation.MULTIPLY, other);
    }

    public ValueEmitter mul(int value) {
        return binary(BinaryOperation.MULTIPLY, pe.constant(value));
    }

    public ValueEmitter div(ValueEmitter other) {
        return binary(BinaryOperation.DIVIDE, other);
    }

    public ValueEmitter div(int value) {
        return binary(BinaryOperation.DIVIDE, pe.constant(value));
    }

    public ValueEmitter rem(ValueEmitter other) {
        return binary(BinaryOperation.MODULO, other);
    }

    public ValueEmitter rem(int value) {
        return binary(BinaryOperation.MODULO, pe.constant(value));
    }

    public ValueEmitter compareTo(ValueEmitter other) {
        Pair pair = commonNumeric(other);
        return binaryOp(BinaryOperation.COMPARE, pair.first, pair.second, ValueType.INTEGER);
    }

    public ValueEmitter compareTo(int value) {
        return compareTo(pe.constant(value));
    }

    private ValueEmitter logical(BinaryOperation op, ValueEmitter other) {
        Pair pair = commonNumeric(other);
        PrimitiveType common = ((ValueType.Primitive) pair.first.type).getKind();
        checkInteger(common);
        return binaryOp(op, pair.first, pair.second, pair.first.type);
    }

    public ValueEmitter bitAnd(ValueEmitter other) {
        return logical(BinaryOperation.AND, other);
    }

    private void checkInteger(PrimitiveType common) {
        switch (common) {
            case FLOAT:
            case DOUBLE:
                throw new IllegalArgumentException("Can't perform bitwise operation between non-integers: " + common);
            default:
                break;
        }
    }

    public ValueEmitter bitAnd(int value) {
        return bitAnd(pe.constant(value));
    }

    public ValueEmitter bitOr(ValueEmitter other) {
        return logical(BinaryOperation.OR, other);
    }

    public ValueEmitter bitOr(int value) {
        return bitOr(pe.constant(value));
    }

    public ValueEmitter bitXor(ValueEmitter other) {
        return logical(BinaryOperation.XOR, other);
    }

    public ValueEmitter bitXor(int value) {
        return bitXor(pe.constant(value));
    }

    public ValueEmitter shl(ValueEmitter other) {
        return shift(BinaryOperation.SHIFT_LEFT, other);
    }

    public ValueEmitter shl(int value) {
        return shl(pe.constant(value));
    }

    public ValueEmitter shr(ValueEmitter other) {
        return shift(BinaryOperation.SHIFT_RIGHT, other);
    }

    public ValueEmitter shr(int value) {
        return shr(pe.constant(value));
    }

    public ValueEmitter shru(ValueEmitter other) {
        return shift(BinaryOperation.SHIFT_RIGHT_UNSIGNED, other);
    }

    public ValueEmitter shru(int value) {
        return shru(pe.constant(value));
    }

    private ValueEmitter shift(BinaryOperation op, ValueEmitter other) {
        if (!(type instanceof ValueType.Primitive) || !(other.type instanceof ValueType.Primitive)) {
            throw new IllegalArgumentException("Can't shift " + type + " by " + other.type);
        }

        ValueType valueType = type;
        PrimitiveType kind = ((ValueType.Primitive) type).getKind();
        switch (kind) {
            case FLOAT:
            case DOUBLE:
                throw new IllegalArgumentException("Can't perform bit shift operation over non-integer: " + type);
            default:
                break;
        }

        PrimitiveType shiftKind = ((ValueType.Primitive) type).getKind();
        switch (kind) {
            case BYTE:
            case SHORT:
            case INTEGER:
                break;
            default:
                throw new IllegalArgumentException("Can't perform bit shift operation with non-integer "
                        + "shift: " + type);
        }
        other = other.castToInteger(convertToIntegerSubtype(shiftKind));

        ValueEmitter value = this;
        IntegerSubtype subtype = convertToIntegerSubtype(kind);
        if (subtype != null) {
            value = value.castToInteger(subtype);
            valueType = ValueType.INTEGER;
        }

        return binaryOp(op, value, other, valueType);
    }

    public ValueEmitter invoke(InvocationType invokeType, String className, String name, ValueType resultType,
            ValueEmitter... arguments) {
        if (!(type instanceof ValueType.Object)) {
            throw new IllegalStateException("Can't invoke method on non-object type: " + type);
        }

        Variable result = null;
        ValueType[] signature = new ValueType[arguments.length + 1];
        for (int i = 0; i < arguments.length; ++i) {
            signature[i] = arguments[i].type;
        }
        signature[arguments.length] = resultType;

        MethodReference method = new MethodReference(className, name, signature);
        if (method.getReturnType() != ValueType.VOID) {
            result = pe.getProgram().createVariable();
        }
        InvokeInstruction insn = new InvokeInstruction();
        insn.setType(invokeType);
        insn.setMethod(method);
        insn.setInstance(variable);
        insn.setReceiver(result);
        for (ValueEmitter arg : arguments) {
            insn.getArguments().add(arg.variable);
        }
        pe.addInstruction(insn);
        return result != null ? pe.var(result, resultType) : null;
    }

    public ValueEmitter invoke(InvocationType invokeType, String name, ValueType resultType,
            ValueEmitter... arguments) {
        return invoke(invokeType, ((ValueType.Object) type).getClassName(), name, resultType, arguments);
    }

    public ValueEmitter invokeSpecial(String className, String name, ValueType resultType, ValueEmitter... arguments) {
        return invoke(InvocationType.SPECIAL, className, name, resultType, arguments);
    }

    public ValueEmitter invokeSpecial(String name, ValueType resultType, ValueEmitter... arguments) {
        return invoke(InvocationType.SPECIAL, name, resultType, arguments);
    }

    public ValueEmitter invokeSpecial(String name, Class<?> resultType, ValueEmitter... arguments) {
        return invoke(InvocationType.SPECIAL, name, ValueType.parse(resultType), arguments);
    }

    public ProgramEmitter invokeSpecial(String className, String name, ValueEmitter... arguments) {
        invokeSpecial(className, name, ValueType.VOID, arguments);
        return pe;
    }

    public ProgramEmitter invokeSpecial(Class<?> cls, String name, ValueEmitter... arguments) {
        invokeSpecial(cls.getName(), name, ValueType.VOID, arguments);
        return pe;
    }

    public ProgramEmitter invokeSpecial(String name, ValueEmitter... arguments) {
        invokeSpecial(name, ValueType.VOID, arguments);
        return pe;
    }

    public ValueEmitter invokeVirtual(String name, ValueType resultType, ValueEmitter... arguments) {
        return invoke(InvocationType.VIRTUAL, name, resultType, arguments);
    }

    public ValueEmitter invokeVirtual(String name, Class<?> resultType, ValueEmitter... arguments) {
        return invoke(InvocationType.VIRTUAL, name, ValueType.parse(resultType), arguments);
    }

    public void invokeVirtual(String name, ValueEmitter... arguments) {
        invokeVirtual(name, ValueType.VOID, arguments);
    }


    public ValueEmitter join(BasicBlock block, ValueEmitter other, BasicBlock otherBlock, ValueType type) {
        Variable var = pe.getProgram().createVariable();
        Phi phi = new Phi();
        phi.setReceiver(var);
        Incoming incoming = new Incoming();
        incoming.setSource(block);
        incoming.setValue(variable);
        phi.getIncomings().add(incoming);
        incoming = new Incoming();
        incoming.setSource(otherBlock);
        incoming.setValue(other.variable);
        phi.getIncomings().add(incoming);
        pe.getBlock().getPhis().add(phi);
        return new ValueEmitter(pe, pe.getBlock(), var, type);
    }

    public ForkEmitter fork(BinaryBranchingCondition condition, ValueEmitter other) {
        final BinaryBranchingInstruction insn = new BinaryBranchingInstruction(condition);
        insn.setFirstOperand(variable);
        insn.setSecondOperand(other.variable);
        pe.addInstruction(insn);
        return new ForkEmitter(pe) {
            @Override public ForkEmitter setThen(BasicBlock block) {
                insn.setConsequent(block);
                return this;
            }
            @Override public ForkEmitter setElse(BasicBlock block) {
                insn.setAlternative(block);
                return this;
            }
        };
    }

    public ForkEmitter fork(BranchingCondition condition) {
        final BranchingInstruction insn = new BranchingInstruction(condition);
        insn.setOperand(variable);
        pe.addInstruction(insn);
        return new ForkEmitter(pe) {
            @Override public ForkEmitter setThen(BasicBlock block) {
                insn.setConsequent(block);
                return this;
            }
            @Override public ForkEmitter setElse(BasicBlock block) {
                insn.setAlternative(block);
                return this;
            }
        };
    }

    public void returnValue() {
        ExitInstruction insn = new ExitInstruction();
        insn.setValueToReturn(variable);
        pe.addInstruction(insn);
    }

    public void raise() {
        RaiseInstruction insn = new RaiseInstruction();
        insn.setException(variable);
        pe.addInstruction(insn);
    }

<<<<<<< HEAD
    public ValueEmitter cast(Class<?> type) {
        return cast(ValueType.parse(type));
=======
    public ValueEmitter cast(NumericOperandType from, NumericOperandType to) {
        if (from == to) {
            return this;
        }
        Variable result = pe.getProgram().createVariable();
        CastNumberInstruction insn = new CastNumberInstruction(from, to);
        insn.setValue(variable);
        insn.setReceiver(result);
        pe.addInstruction(insn);
        return pe.var(result);
>>>>>>> 5aa526bc
    }

    public ValueEmitter cast(ValueType type) {
        if (type.equals(this.type)) {
            return this;
        }
        if (type instanceof ValueType.Primitive) {
            if (!(this.type instanceof ValueType.Primitive)) {
                throw new IllegalStateException("Can't convert " + this.type + " to " + type);
            }

            ValueEmitter value = this;
            PrimitiveType sourceKind = ((ValueType.Primitive) this.type).getKind();
            PrimitiveType targetKind = ((ValueType.Primitive) type).getKind();

            if (sourceKind == PrimitiveType.BOOLEAN || targetKind == PrimitiveType.BOOLEAN) {
                throw new IllegalStateException("Can't convert " + this.type + " to " + type);
            }

            IntegerSubtype sourceSubtype = convertToIntegerSubtype(sourceKind);
            if (sourceSubtype != null) {
                sourceKind = PrimitiveType.INTEGER;
                value = castToInteger(sourceSubtype);
            }
            NumericOperandType sourceNumeric = convertToNumeric(sourceKind);
            NumericOperandType targetNumeric = convertToNumeric(sourceKind);

            CastNumberInstruction insn = new CastNumberInstruction(sourceNumeric, targetNumeric);
            insn.setValue(value.getVariable());
            value = pe.newVar(type);
            insn.setReceiver(value.getVariable());
            pe.addInstruction(insn);

            IntegerSubtype targetSubtype = convertToIntegerSubtype(targetKind);
            if (targetSubtype != null) {
                value = castFromInteger(targetSubtype);
            }

            return value;
        } else {
            if (this.type instanceof ValueType.Primitive) {
                throw new IllegalStateException("Can't convert " + this.type + " to " + type);
            }
            Variable result = pe.getProgram().createVariable();
            CastInstruction insn = new CastInstruction();
            insn.setValue(variable);
            insn.setReceiver(result);
            insn.setTargetType(type);
            pe.addInstruction(insn);
            return pe.var(result, type);
        }
    }

    public ValueEmitter cast(NumericOperandType to) {
        if (!(type instanceof ValueType.Primitive)) {
            throw new IllegalStateException("Can't cast non-primitive type: " + type);
        }

        ValueEmitter value = this;
        PrimitiveType kind = ((ValueType.Primitive) type).getKind();
        IntegerSubtype subtype = convertToIntegerSubtype(kind);
        if (subtype != null) {
            value = value.castFromInteger(subtype);
            kind = PrimitiveType.INTEGER;
        }

        ValueEmitter result = pe.newVar(ValueType.INTEGER);
        CastNumberInstruction insn = new CastNumberInstruction(convertToNumeric(kind), to);
        insn.setValue(variable);
        insn.setReceiver(result.getVariable());
        pe.addInstruction(insn);

        return result;
    }

    private ValueEmitter castFromInteger(IntegerSubtype subtype) {
        CastIntegerInstruction insn = new CastIntegerInstruction(subtype, CastIntegerDirection.TO_INTEGER);
        insn.setValue(variable);
        ValueEmitter result = pe.newVar(ValueType.INTEGER);
        insn.setReceiver(result.getVariable());
        pe.addInstruction(insn);
        return result;
    }

    private ValueEmitter castToInteger(IntegerSubtype subtype) {
        CastIntegerInstruction insn = new CastIntegerInstruction(subtype, CastIntegerDirection.FROM_INTEGER);
        insn.setValue(variable);
        ValueEmitter result = pe.newVar(ValueType.INTEGER);
        insn.setReceiver(result.getVariable());
        pe.addInstruction(insn);
        return result;
    }

    public ValueEmitter getElement(ValueEmitter index) {
        if (!(type instanceof ValueType.Array)) {
            throw new IllegalArgumentException("Can't get element of non-array type: " + type);
        }

        Variable result = pe.getProgram().createVariable();
        GetElementInstruction insn = new GetElementInstruction();
        insn.setArray(variable);
        insn.setIndex(index.variable);
        insn.setReceiver(result);
        pe.addInstruction(insn);
        return pe.var(result, ((ValueType.Array) type).getItemType());
    }

    public ValueEmitter getElement(int index) {
        return getElement(pe.constant(index));
    }

    public void setElement(ValueEmitter index, ValueEmitter value) {
        PutElementInstruction insn = new PutElementInstruction();
        insn.setArray(variable);
        insn.setIndex(index.variable);
        insn.setValue(value.variable);
        pe.addInstruction(insn);
    }

    public void setElement(int index, ValueEmitter value) {
        setElement(pe.constant(index), value);
    }

    public ValueEmitter unwrapArray() {
        if (!(type instanceof ValueType.Array)) {
            throw new IllegalStateException("Can't unwrap non-array value: " + type);
        }

        ValueType elementType = ((ValueType.Array) type).getItemType();
        Variable result = pe.getProgram().createVariable();
        UnwrapArrayInstruction insn = new UnwrapArrayInstruction(getArrayElementType(elementType));
        insn.setArray(variable);
        insn.setReceiver(result);
        pe.addInstruction(insn);
        return pe.var(result, type);
    }

    public ValueEmitter arrayLength() {
        Variable result = pe.getProgram().createVariable();
        ArrayLengthInstruction insn = new ArrayLengthInstruction();
        insn.setArray(variable);
        insn.setReceiver(result);
        pe.addInstruction(insn);
        return pe.var(result, ValueType.INTEGER);
    }

    public ValueEmitter instanceOf(ValueType type) {
        Variable result = pe.getProgram().createVariable();
        IsInstanceInstruction insn = new IsInstanceInstruction();
        insn.setValue(variable);
        insn.setReceiver(result);
        insn.setType(type);
        pe.addInstruction(insn);
        return pe.var(result, ValueType.BOOLEAN);
    }

    public ValueEmitter cloneArray() {
        Variable result = pe.getProgram().createVariable();
        CloneArrayInstruction insn = new CloneArrayInstruction();
        insn.setArray(variable);
        insn.setReceiver(result);
        pe.addInstruction(insn);
        return pe.var(result, type);
    }

    private ArrayElementType getArrayElementType(ValueType type) {
        if (type instanceof ValueType.Primitive) {
            switch (((ValueType.Primitive) type).getKind()) {
                case BOOLEAN:
                case BYTE:
                    return ArrayElementType.BYTE;
                case SHORT:
                    return ArrayElementType.SHORT;
                case CHARACTER:
                    return ArrayElementType.CHAR;
                case INTEGER:
                    return ArrayElementType.INT;
                case LONG:
                    return ArrayElementType.LONG;
                case FLOAT:
                    return ArrayElementType.FLOAT;
                case DOUBLE:
                    return ArrayElementType.DOUBLE;
            }
        }
        return ArrayElementType.OBJECT;
    }

    public ProgramEmitter enter(PhiEmitter phi) {
        Incoming incoming = new Incoming();
        incoming.setValue(variable);
        incoming.setSource(pe.getBlock());
        phi.phi.getIncomings().add(incoming);
        return pe;
    }
}<|MERGE_RESOLUTION|>--- conflicted
+++ resolved
@@ -83,11 +83,11 @@
     }
 
     public ValueEmitter getField(String name, ValueType type) {
-        if (!(type instanceof ValueType.Object)) {
+        if (!(this.type instanceof ValueType.Object)) {
             throw new IllegalStateException("Can't get field of non-object type: " + type);
         }
 
-        String className = ((ValueType.Object) type).getClassName();
+        String className = ((ValueType.Object) this.type).getClassName();
         Variable var = pe.getProgram().createVariable();
         GetFieldInstruction insn = new GetFieldInstruction();
         insn.setField(new FieldReference(className, name));
@@ -534,21 +534,8 @@
         pe.addInstruction(insn);
     }
 
-<<<<<<< HEAD
     public ValueEmitter cast(Class<?> type) {
         return cast(ValueType.parse(type));
-=======
-    public ValueEmitter cast(NumericOperandType from, NumericOperandType to) {
-        if (from == to) {
-            return this;
-        }
-        Variable result = pe.getProgram().createVariable();
-        CastNumberInstruction insn = new CastNumberInstruction(from, to);
-        insn.setValue(variable);
-        insn.setReceiver(result);
-        pe.addInstruction(insn);
-        return pe.var(result);
->>>>>>> 5aa526bc
     }
 
     public ValueEmitter cast(ValueType type) {
