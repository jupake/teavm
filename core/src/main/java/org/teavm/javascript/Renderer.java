--- conflicted
+++ resolved
@@ -229,8 +229,6 @@
         }
     }
 
-<<<<<<< HEAD
-=======
     public void renderStringConstants() throws RenderingException {
         try {
             for (PostponedFieldInitializer initializer : postponedFieldInitializers) {
@@ -345,7 +343,6 @@
         writer.newLine();
     }
 
->>>>>>> 6b6c968a
     public void render(List<ClassNode> classes) throws RenderingException {
         if (minifying) {
             NamingOrderer orderer = new NamingOrderer();
